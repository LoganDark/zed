use std::marker::PhantomData;

use crate::prelude::*;
use crate::{h_stack, v_stack, Keybinding, Label, LabelColor};

#[derive(Element)]
pub struct Palette<S: 'static + Send + Sync + Clone> {
    state_type: PhantomData<S>,
    scroll_state: ScrollState,
    input_placeholder: SharedString,
    empty_string: SharedString,
    items: Vec<PaletteItem<S>>,
    default_order: OrderMethod,
}

impl<S: 'static + Send + Sync + Clone> Palette<S> {
    pub fn new(scroll_state: ScrollState) -> Self {
        Self {
            state_type: PhantomData,
            scroll_state,
            input_placeholder: "Find something...".into(),
            empty_string: "No items found.".into(),
            items: vec![],
            default_order: OrderMethod::default(),
        }
    }

    pub fn items(mut self, items: Vec<PaletteItem<S>>) -> Self {
        self.items = items;
        self
    }

    pub fn placeholder(mut self, input_placeholder: impl Into<SharedString>) -> Self {
        self.input_placeholder = input_placeholder.into();
        self
    }

    pub fn empty_string(mut self, empty_string: impl Into<SharedString>) -> Self {
        self.empty_string = empty_string.into();
        self
    }

    // TODO: Hook up sort order
    pub fn default_order(mut self, default_order: OrderMethod) -> Self {
        self.default_order = default_order;
        self
    }

    fn render(&mut self, _view: &mut S, cx: &mut ViewContext<S>) -> impl Element<ViewState = S> {
        let color = ThemeColor::new(cx);

        v_stack()
            .w_96()
            .rounded_lg()
            .bg(color.elevated_surface)
            .border()
            .border_color(color.border)
            .child(
                v_stack()
                    .gap_px()
                    .child(v_stack().py_0p5().px_1().child(div().px_2().py_0p5().child(
                        Label::new(self.input_placeholder.clone()).color(LabelColor::Placeholder),
                    )))
                    .child(div().h_px().w_full().bg(color.filled_element))
                    .child(
                        v_stack()
                            .py_0p5()
                            .px_1()
                            .grow()
                            .max_h_96()
                            .overflow_y_scroll(self.scroll_state.clone())
                            .children(
                                vec![if self.items.is_empty() {
                                    Some(
                                        h_stack().justify_between().px_2().py_1().child(
                                            Label::new(self.empty_string.clone())
                                                .color(LabelColor::Muted),
                                        ),
                                    )
                                } else {
                                    None
                                }]
                                .into_iter()
                                .flatten(),
                            )
                            .children(self.items.iter().enumerate().map(|(index, item)| {
                                h_stack()
                                    .id(index)
                                    .justify_between()
                                    .px_2()
                                    .py_0p5()
                                    .rounded_lg()
<<<<<<< HEAD
                                    .hover(|style| style.bg(color.ghost_element_hover))
                                    // .active(|style| style.bg(color.ghost_element_active))
=======
                                    .hover(|style| style.bg(theme.lowest.base.hovered.background))
                                    .active(|style| style.bg(theme.lowest.base.pressed.background))
>>>>>>> d5fc8313
                                    .child(item.clone())
                            })),
                    ),
            )
    }
}

#[derive(Element, Clone)]
pub struct PaletteItem<S: 'static + Send + Sync + Clone> {
    pub label: SharedString,
    pub sublabel: Option<SharedString>,
    pub keybinding: Option<Keybinding<S>>,
}

impl<S: 'static + Send + Sync + Clone> PaletteItem<S> {
    pub fn new(label: impl Into<SharedString>) -> Self {
        Self {
            label: label.into(),
            sublabel: None,
            keybinding: None,
        }
    }

    pub fn label(mut self, label: impl Into<SharedString>) -> Self {
        self.label = label.into();
        self
    }

    pub fn sublabel(mut self, sublabel: impl Into<Option<SharedString>>) -> Self {
        self.sublabel = sublabel.into();
        self
    }

    pub fn keybinding<K>(mut self, keybinding: K) -> Self
    where
        K: Into<Option<Keybinding<S>>>,
    {
        self.keybinding = keybinding.into();
        self
    }

    fn render(&mut self, _view: &mut S, cx: &mut ViewContext<S>) -> impl Element<ViewState = S> {
        let color = ThemeColor::new(cx);

        div()
            .flex()
            .flex_row()
            .grow()
            .justify_between()
            .child(
                v_stack()
                    .child(Label::new(self.label.clone()))
                    .children(self.sublabel.clone().map(|sublabel| Label::new(sublabel))),
            )
            .children(self.keybinding.clone())
    }
}

#[cfg(feature = "stories")]
pub use stories::*;

#[cfg(feature = "stories")]
mod stories {
    use crate::{ModifierKeys, Story};

    use super::*;

    #[derive(Element)]
    pub struct PaletteStory<S: 'static + Send + Sync + Clone> {
        state_type: PhantomData<S>,
    }

    impl<S: 'static + Send + Sync + Clone> PaletteStory<S> {
        pub fn new() -> Self {
            Self {
                state_type: PhantomData,
            }
        }

        fn render(
            &mut self,
            _view: &mut S,
            cx: &mut ViewContext<S>,
        ) -> impl Element<ViewState = S> {
            Story::container(cx)
                .child(Story::title_for::<_, Palette<S>>(cx))
                .child(Story::label(cx, "Default"))
                .child(Palette::new(ScrollState::default()))
                .child(Story::label(cx, "With Items"))
                .child(
                    Palette::new(ScrollState::default())
                        .placeholder("Execute a command...")
                        .items(vec![
                            PaletteItem::new("theme selector: toggle").keybinding(
                                Keybinding::new_chord(
                                    ("k".to_string(), ModifierKeys::new().command(true)),
                                    ("t".to_string(), ModifierKeys::new().command(true)),
                                ),
                            ),
                            PaletteItem::new("assistant: inline assist").keybinding(
                                Keybinding::new(
                                    "enter".to_string(),
                                    ModifierKeys::new().command(true),
                                ),
                            ),
                            PaletteItem::new("assistant: quote selection").keybinding(
                                Keybinding::new(">".to_string(), ModifierKeys::new().command(true)),
                            ),
                            PaletteItem::new("assistant: toggle focus").keybinding(
                                Keybinding::new("?".to_string(), ModifierKeys::new().command(true)),
                            ),
                            PaletteItem::new("auto update: check"),
                            PaletteItem::new("auto update: view release notes"),
                            PaletteItem::new("branches: open recent").keybinding(Keybinding::new(
                                "b".to_string(),
                                ModifierKeys::new().command(true).alt(true),
                            )),
                            PaletteItem::new("chat panel: toggle focus"),
                            PaletteItem::new("cli: install"),
                            PaletteItem::new("client: sign in"),
                            PaletteItem::new("client: sign out"),
                            PaletteItem::new("editor: cancel").keybinding(Keybinding::new(
                                "escape".to_string(),
                                ModifierKeys::new(),
                            )),
                        ]),
                )
        }
    }
}<|MERGE_RESOLUTION|>--- conflicted
+++ resolved
@@ -90,13 +90,8 @@
                                     .px_2()
                                     .py_0p5()
                                     .rounded_lg()
-<<<<<<< HEAD
                                     .hover(|style| style.bg(color.ghost_element_hover))
-                                    // .active(|style| style.bg(color.ghost_element_active))
-=======
-                                    .hover(|style| style.bg(theme.lowest.base.hovered.background))
-                                    .active(|style| style.bg(theme.lowest.base.pressed.background))
->>>>>>> d5fc8313
+                                    .active(|style| style.bg(color.ghost_element_active))
                                     .child(item.clone())
                             })),
                     ),
