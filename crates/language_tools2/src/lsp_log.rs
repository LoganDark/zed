--- conflicted
+++ resolved
@@ -595,16 +595,9 @@
 }
 
 impl Render for LspLogView {
-<<<<<<< HEAD
-    type Output = EditorElement;
-
-    fn render(&mut self, cx: &mut ViewContext<Self>) -> Self::Output {
-        self.editor.update(cx, |editor, cx| editor.render(cx))
-=======
     fn render(&mut self, cx: &mut ViewContext<Self>) -> impl Element {
         self.editor
             .update(cx, |editor, cx| editor.render(cx).into_any())
->>>>>>> 81b03d37
     }
 }
 
@@ -715,13 +708,7 @@
 }
 
 impl Render for LspLogToolbarItemView {
-<<<<<<< HEAD
-    type Output = Div;
-
-    fn render(&mut self, cx: &mut ViewContext<Self>) -> Self::Output {
-=======
     fn render(&mut self, cx: &mut ViewContext<Self>) -> impl Element {
->>>>>>> 81b03d37
         let Some(log_view) = self.log_view.clone() else {
             return div();
         };
