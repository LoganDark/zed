--- conflicted
+++ resolved
@@ -59,12 +59,8 @@
 #[derive(Debug)]
 pub enum Event {
     ActiveEntryChanged(Option<ProjectEntry>),
-<<<<<<< HEAD
-    WorktreeRemoved(usize),
-    DiskBasedDiagnosticsUpdated { worktree_id: usize },
-=======
     WorktreeRemoved(WorktreeId),
->>>>>>> 5d45c571
+    DiskBasedDiagnosticsUpdated { worktree_id: WorktreeId },
     DiagnosticsUpdated(ProjectPath),
 }
 
@@ -493,7 +489,7 @@
             }
             worktree::Event::DiskBasedDiagnosticsUpdated => {
                 cx.emit(Event::DiskBasedDiagnosticsUpdated {
-                    worktree_id: worktree.id(),
+                    worktree_id: worktree.read(cx).id(),
                 });
             }
         })
